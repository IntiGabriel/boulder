package mail

import (
	"bytes"
	"crypto/rand"
	"crypto/tls"
	"errors"
	"fmt"
	"io"
	"math"
	"math/big"
	"mime/quotedprintable"
	"net"
	"net/mail"
	"net/smtp"
	"strconv"
	"strings"
	"time"
	"unicode"

	"github.com/jmhodges/clock"

	blog "github.com/letsencrypt/boulder/log"
)

type idGenerator interface {
	generate() *big.Int
}

var maxBigInt = big.NewInt(math.MaxInt64)

type realSource struct{}

func (s realSource) generate() *big.Int {
	randInt, err := rand.Int(rand.Reader, maxBigInt)
	if err != nil {
		panic(err)
	}
	return randInt
}

// Mailer provides the interface for a mailer
type Mailer interface {
	SendMail([]string, string, string) error
	Connect() error
	Close() error
}

// MailerImpl defines a mail transfer agent to use for sending mail. It is not
// safe for concurrent access.
type MailerImpl struct {
	dialer      dialer
<<<<<<< HEAD
	from        string
=======
	from        mail.Address
>>>>>>> 6bd97b2a
	client      smtpClient
	clk         clock.Clock
	csprgSource idGenerator
}

type dialer interface {
	Dial() (smtpClient, error)
}

type smtpClient interface {
	Mail(string) error
	Rcpt(string) error
	Data() (io.WriteCloser, error)
	Close() error
}

type dryRunClient struct {
	log blog.Logger
}

func (d dryRunClient) Dial() (smtpClient, error) {
	return d, nil
}

func (d dryRunClient) Mail(from string) error {
	d.log.Debug(fmt.Sprintf("MAIL FROM:<%s>", from))
	return nil
}

func (d dryRunClient) Rcpt(to string) error {
	d.log.Debug(fmt.Sprintf("RCPT TO:<%s>", to))
	return nil
}

func (d dryRunClient) Close() error {
	return nil
}

func (d dryRunClient) Data() (io.WriteCloser, error) {
	return d, nil
}

func (d dryRunClient) Write(p []byte) (n int, err error) {
	d.log.Debug(fmt.Sprintf("data: %s", string(p)))
	return len(p), nil
}

func isASCII(str string) bool {
	for _, r := range str {
		if r > unicode.MaxASCII {
			return false
		}
	}
	return true
}

// New constructs a Mailer to represent an account on a particular mail
// transfer agent.
<<<<<<< HEAD
func New(server, port, username, password, from string) *MailerImpl {
=======
func New(server, port, username, password string, from mail.Address) *MailerImpl {
>>>>>>> 6bd97b2a
	return &MailerImpl{
		dialer: &dialerImpl{
			username: username,
			password: password,
			server:   server,
			port:     port,
		},
		from:        from,
		clk:         clock.Default(),
		csprgSource: realSource{},
	}
}

// New constructs a Mailer suitable for doing a dry run. It simply logs each
// command that would have been run, at debug level.
<<<<<<< HEAD
func NewDryRun(from string, logger blog.Logger) *MailerImpl {
=======
func NewDryRun(from mail.Address, logger blog.Logger) *MailerImpl {
>>>>>>> 6bd97b2a
	return &MailerImpl{
		dialer:      dryRunClient{logger},
		from:        from,
		clk:         clock.Default(),
		csprgSource: realSource{},
	}
}

func (m *MailerImpl) generateMessage(to []string, subject, body string) ([]byte, error) {
	mid := m.csprgSource.generate()
	now := m.clk.Now().UTC()
	addrs := []string{}
	for _, a := range to {
		if !isASCII(a) {
			return nil, fmt.Errorf("Non-ASCII email address")
		}
		addrs = append(addrs, strconv.Quote(a))
	}
	headers := []string{
		fmt.Sprintf("To: %s", strings.Join(addrs, ", ")),
		fmt.Sprintf("From: %s", m.from.String()),
		fmt.Sprintf("Subject: %s", subject),
		fmt.Sprintf("Date: %s", now.Format(time.RFC822)),
		fmt.Sprintf("Message-Id: <%s.%s.%s>", now.Format("20060102T150405"), mid.String(), m.from.Address),
		"MIME-Version: 1.0",
		"Content-Type: text/plain; charset=UTF-8",
		"Content-Transfer-Encoding: quoted-printable",
	}
	for i := range headers[1:] {
		// strip LFs
		headers[i] = strings.Replace(headers[i], "\n", "", -1)
	}
	bodyBuf := new(bytes.Buffer)
	mimeWriter := quotedprintable.NewWriter(bodyBuf)
	_, err := mimeWriter.Write([]byte(body))
	if err != nil {
		return nil, err
	}
	err = mimeWriter.Close()
	if err != nil {
		return nil, err
	}
	return []byte(fmt.Sprintf(
		"%s\r\n\r\n%s\r\n",
		strings.Join(headers, "\r\n"),
		bodyBuf.String(),
	)), nil
}

// Connect opens a connection to the specified mail server. It must be called
// before SendMail.
func (m *MailerImpl) Connect() error {
	client, err := m.dialer.Dial()
	if err != nil {
		return err
	}
	m.client = client
	return nil
}

type dialerImpl struct {
	username, password, server, port string
}

func (di *dialerImpl) Dial() (smtpClient, error) {
	hostport := net.JoinHostPort(di.server, di.port)
	var conn net.Conn
	var err error
	// By convention, port 465 is TLS-wrapped SMTP, while 587 is plaintext SMTP
	// (with STARTTLS as best-effort).
	if di.port == "465" {
		conn, err = tls.Dial("tcp", hostport, nil)
	} else {
		conn, err = net.Dial("tcp", hostport)
	}
	if err != nil {
		return nil, err
	}
	client, err := smtp.NewClient(conn, di.server)
	if err != nil {
		return nil, err
	}
	auth := smtp.PlainAuth("", di.username, di.password, di.server)
	if err = client.Auth(auth); err != nil {
		return nil, err
	}
	return client, nil
}

// SendMail sends an email to the provided list of recipients. The email body
// is simple text.
func (m *MailerImpl) SendMail(to []string, subject, msg string) error {
	if m.client == nil {
		return errors.New("call Connect before SendMail")
	}
	body, err := m.generateMessage(to, subject, msg)
	if err != nil {
		return err
	}
	if err = m.client.Mail(m.from.String()); err != nil {
		return err
	}
	for _, t := range to {
		if err = m.client.Rcpt(t); err != nil {
			return err
		}
	}
	w, err := m.client.Data()
	if err != nil {
		return err
	}

	_, err = w.Write(body)
	if err != nil {
		return err
	}

	err = w.Close()
	if err != nil {
		return err
	}
	return nil
}

// Close closes the connection.
func (m *MailerImpl) Close() error {
	if m.client == nil {
		return errors.New("call Connect before Close")
	}
	return m.client.Close()
}<|MERGE_RESOLUTION|>--- conflicted
+++ resolved
@@ -50,11 +50,7 @@
 // safe for concurrent access.
 type MailerImpl struct {
 	dialer      dialer
-<<<<<<< HEAD
-	from        string
-=======
 	from        mail.Address
->>>>>>> 6bd97b2a
 	client      smtpClient
 	clk         clock.Clock
 	csprgSource idGenerator
@@ -113,11 +109,7 @@
 
 // New constructs a Mailer to represent an account on a particular mail
 // transfer agent.
-<<<<<<< HEAD
-func New(server, port, username, password, from string) *MailerImpl {
-=======
 func New(server, port, username, password string, from mail.Address) *MailerImpl {
->>>>>>> 6bd97b2a
 	return &MailerImpl{
 		dialer: &dialerImpl{
 			username: username,
@@ -133,11 +125,7 @@
 
 // New constructs a Mailer suitable for doing a dry run. It simply logs each
 // command that would have been run, at debug level.
-<<<<<<< HEAD
-func NewDryRun(from string, logger blog.Logger) *MailerImpl {
-=======
 func NewDryRun(from mail.Address, logger blog.Logger) *MailerImpl {
->>>>>>> 6bd97b2a
 	return &MailerImpl{
 		dialer:      dryRunClient{logger},
 		from:        from,
