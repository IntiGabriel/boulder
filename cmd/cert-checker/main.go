--- conflicted
+++ resolved
@@ -91,13 +91,6 @@
 	return c
 }
 
-<<<<<<< HEAD
-const getCertsCountQuery = "SELECT count(*) FROM certificates WHERE issued >= :issued AND expires >= :now"
-
-var getCertsQuery = fmt.Sprintf("SELECT %s FROM certificates WHERE issued >= :issued AND expires >= :now AND serial > :lastSerial LIMIT :limit", sa.CertificateFields)
-
-=======
->>>>>>> 58bac847
 func (c *certChecker) getCerts(unexpiredOnly bool) error {
 	c.issuedReport.end = c.clock.Now()
 	c.issuedReport.begin = c.issuedReport.end.Add(-c.checkPeriod)
